--- conflicted
+++ resolved
@@ -6,13 +6,8 @@
     "external-dns": "bitnami/external-dns:0.5.11-r1",
     "fluentd": "bitnami/fluentd:1.3.3-r23",
     "grafana": "bitnami/grafana:5.4.3-r18",
-<<<<<<< HEAD
-    "kibana": "bitnami/kibana:5.6.14-r12",
+    "kibana": "bitnami/kibana:6.6.1-r0",
     "nginx-ingress-controller": "bitnami/nginx-ingress-controller:0.22.0-r20",
-=======
-    "kibana": "bitnami/kibana:6.6.1-r0",
-    "nginx-ingress-controller": "bitnami/nginx-ingress-controller:0.21.0-r12",
->>>>>>> ff3594c5
     "oauth2_proxy": "bitnami/oauth2-proxy:3.1.0-r1",
     "prometheus": "bitnami/prometheus:2.7.1-r1"
 }